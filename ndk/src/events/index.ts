import { EventEmitter } from "tseep";
import type { UnsignedEvent } from "nostr-tools";
import { getEventHash } from "nostr-tools";

import type { NDK } from "../ndk/index.js";
import type { NDKRelay } from "../relay/index.js";
import { calculateRelaySetFromEvent } from "../relay/sets/calculate.js";
import type { NDKRelaySet } from "../relay/sets/index.js";
import type { NDKSigner } from "../signers/index.js";
import type { NDKFilter } from "../subscription/index.js";
import { type NDKUser } from "../user/index.js";
import Zap from "../zap/index.js";
import { type ContentTag, generateContentTags, mergeTags } from "./content-tagger.js";
import { isEphemeral, isParamReplaceable, isReplaceable } from "./kind.js";
import { NDKKind } from "./kinds/index.js";
import { decrypt, encrypt } from "./nip04.js";
import { encode } from "./nip19.js";
import { repost } from "./repost.js";

export type NDKEventId = string;
export type NDKTag = string[];

export type NostrEvent = {
    created_at: number;
    content: string;
    tags: NDKTag[];
    kind?: NDKKind | number;
    pubkey: string;
    id?: string;
    sig?: string;
};

/**
 * NDKEvent is the basic building block of NDK; most things
 * you do with NDK will revolve around writing or consuming NDKEvents.
 */
export class NDKEvent extends EventEmitter {
    public ndk?: NDK;
    public created_at?: number;
    public content = "";
    public tags: NDKTag[] = [];
    public kind?: NDKKind | number;
    public id = "";
    public sig?: string;
    public pubkey = "";

    private _author: NDKUser | undefined = undefined;

    /**
     * The relay that this event was first received from.
     */
    public relay: NDKRelay | undefined;

    /**
     * The relays that this event was received from and/or successfully published to.
     */
    public onRelays: NDKRelay[] = [];

    constructor(ndk?: NDK, event?: NostrEvent) {
        super();
        this.ndk = ndk;
        this.created_at = event?.created_at;
        this.content = event?.content || "";
        this.tags = event?.tags || [];
        this.id = event?.id || "";
        this.sig = event?.sig;
        this.pubkey = event?.pubkey || "";
        this.kind = event?.kind;
    }

    /**
     * Returns the event as is.
     */
    public rawEvent(): NostrEvent {
        return {
            created_at: this.created_at,
            content: this.content,
            tags: this.tags,
            kind: this.kind,
            pubkey: this.pubkey,
            id: this.id,
            sig: this.sig,
        } as NostrEvent;
    }

    set author(user: NDKUser) {
        this.pubkey = user.hexpubkey;

        this._author = undefined;
    }

    /**
     * Returns an NDKUser for the author of the event.
     */
    get author(): NDKUser {
        if (this._author) return this._author;

        if (!this.ndk) throw new Error("No NDK instance found");

        const user = this.ndk.getUser({ hexpubkey: this.pubkey });
        this._author = user;
        return user;
    }

    /**
     * Tag a user with an optional marker.
     * @param user The user to tag.
     * @param marker The marker to use in the tag.
     */
    public tag(user: NDKUser, marker?: string): void;

    /**
     * Tag a user with an optional marker.
     * @param user The user to tag.
     * @param marker The marker to use in the tag.
     */
    public tag(user: NDKUser, marker?: string): void;

    /**
     * Tag a user with an optional marker.
     * @param event The event to tag.
     * @param marker The marker to use in the tag.
     * @example
     * ```typescript
     * reply.tag(opEvent, "reply");
     * // reply.tags => [["e", <id>, <relay>, "reply"]]
     * ```
     */
    public tag(event: NDKEvent, marker?: string): void;
    public tag(userOrTagOrEvent: NDKTag | NDKUser | NDKEvent, marker?: string): void {
        let tags: NDKTag[] = [];
        const isNDKUser = (userOrTagOrEvent as NDKUser).fetchProfile !== undefined;

<<<<<<< HEAD
        if (isNDKUser) {
            const tag = ["p", (userOrTagOrEvent as NDKUser).pubkey];
            if (marker) tag.push(marker);
=======
        if (userOrTagOrEvent instanceof NDKUser) {
            const tag = ["p", userOrTagOrEvent.pubkey];
            if (marker) tag.push(...["", marker]);
>>>>>>> 475e9ce4
            tags.push(tag);
        } else if (userOrTagOrEvent instanceof NDKEvent) {
            const event = userOrTagOrEvent as NDKEvent;
            const skipAuthorTag = event?.pubkey === this.pubkey;
            tags = event.referenceTags(marker, skipAuthorTag);

            // tag p-tags in the event if they are not the same as the user signing this event
            for (const pTag of event.getMatchingTags("p")) {
                if (pTag[1] === this.pubkey) continue;
                if (this.tags.find((t) => t[0] === "p" && t[1] === pTag[1])) continue;

                this.tags.push(["p", pTag[1]]);
            }
        } else if (Array.isArray(userOrTagOrEvent)) {
            tags = [userOrTagOrEvent as NDKTag];
        } else {
            throw new Error("Invalid argument", userOrTagOrEvent as any);
        }

        this.tags = mergeTags(this.tags, tags);
    }

    /**
     * Return a NostrEvent object, trying to fill in missing fields
     * when possible, adding tags when necessary.
     * @param pubkey {string} The pubkey of the user who the event belongs to.
     * @returns {Promise<NostrEvent>} A promise that resolves to a NostrEvent.
     */
    async toNostrEvent(pubkey?: string): Promise<NostrEvent> {
        if (!pubkey && this.pubkey === "") {
            const user = await this.ndk?.signer?.user();
            this.pubkey = user?.hexpubkey || "";
        }

        if (!this.created_at) this.created_at = Math.floor(Date.now() / 1000);

        const nostrEvent = this.rawEvent();
        const { content, tags } = await this.generateTags();
        nostrEvent.content = content || "";
        nostrEvent.tags = tags;

        try {
            this.id = getEventHash(nostrEvent as UnsignedEvent);
            // eslint-disable-next-line no-empty
        } catch (e) {}

        if (this.id) nostrEvent.id = this.id;
        if (this.sig) nostrEvent.sig = this.sig;

        return nostrEvent;
    }

    public isReplaceable = isReplaceable.bind(this);
    public isEphemeral = isEphemeral.bind(this);
    public isParamReplaceable = isParamReplaceable.bind(this);

    /**
     * Encodes a bech32 id.
     *
     * @param relays {string[]} The relays to encode in the id
     * @returns {string} - Encoded naddr, note or nevent.
     */
    public encode = encode.bind(this);
    public encrypt = encrypt.bind(this);
    public decrypt = decrypt.bind(this);

    /**
     * Get all tags with the given name
     * @param tagName {string} The name of the tag to search for
     * @returns {NDKTag[]} An array of the matching tags
     */
    public getMatchingTags(tagName: string): NDKTag[] {
        return this.tags.filter((tag) => tag[0] === tagName);
    }

    /**
     * Get the first tag with the given name
     * @param tagName Tag name to search for
     * @returns The value of the first tag with the given name, or undefined if no such tag exists
     */
    public tagValue(tagName: string): string | undefined {
        const tags = this.getMatchingTags(tagName);
        if (tags.length === 0) return undefined;
        return tags[0][1];
    }

    /**
     * Gets the NIP-31 "alt" tag of the event.
     */
    get alt(): string | undefined {
        return this.tagValue("alt");
    }

    /**
     * Sets the NIP-31 "alt" tag of the event. Use this to set an alt tag so
     * clients that don't handle a particular event kind can display something
     * useful for users.
     */
    set alt(alt: string | undefined) {
        this.removeTag("alt");
        if (alt) this.tags.push(["alt", alt]);
    }

    /**
     * Gets the NIP-33 "d" tag of the event.
     */
    get dTag(): string | undefined {
        return this.tagValue("d");
    }

    /**
     * Sets the NIP-33 "d" tag of the event.
     */
    set dTag(value: string | undefined) {
        this.removeTag("d");
        if (value) this.tags.push(["d", value]);
    }

    /**
     * Remove all tags with the given name (e.g. "d", "a", "p")
     * @param tagName Tag name to search for and remove
     * @returns {void}
     */
    public removeTag(tagName: string): void {
        this.tags = this.tags.filter((tag) => tag[0] !== tagName);
    }

    /**
     * Sign the event if a signer is present.
     *
     * It will generate tags.
     * Repleacable events will have their created_at field set to the current time.
     * @param signer {NDKSigner} The NDKSigner to use to sign the event
     * @returns {Promise<string>} A Promise that resolves to the signature of the signed event.
     */
    public async sign(signer?: NDKSigner): Promise<string> {
        if (!signer) {
            this.ndk?.assertSigner();

            // eslint-disable-next-line @typescript-eslint/no-non-null-assertion
            signer = this.ndk!.signer!;
        } else {
            this.author = await signer.user();
        }

        await this.generateTags();

        if (this.isReplaceable()) {
            this.created_at = Math.floor(Date.now() / 1000);
        }

        const nostrEvent = await this.toNostrEvent();

        this.sig = await signer.sign(nostrEvent);

        return this.sig;
    }

    /**
     * Attempt to sign and then publish an NDKEvent to a given relaySet.
     * If no relaySet is provided, the relaySet will be calculated by NDK.
     * @param relaySet {NDKRelaySet} The relaySet to publish the even to.
     * @returns A promise that resolves to the relays the event was published to.
     */
    public async publish(relaySet?: NDKRelaySet, timeoutMs?: number): Promise<Set<NDKRelay>> {
        if (!this.sig) await this.sign();
        if (!this.ndk)
            throw new Error("NDKEvent must be associated with an NDK instance to publish");

        if (!relaySet) {
            // If we have a devWriteRelaySet, use it to publish all events
            relaySet = this.ndk.devWriteRelaySet || calculateRelaySetFromEvent(this.ndk, this);
        }

        return relaySet.publish(this, timeoutMs);
    }

    /**
     * Generates tags for users, notes, and other events tagged in content.
     * Will also generate random "d" tag for parameterized replaceable events where needed.
     * @returns {ContentTag} The tags and content of the event.
     */
    async generateTags(): Promise<ContentTag> {
        let tags: NDKTag[] = [];

        // don't autogenerate if there currently are tags
        const g = await generateContentTags(this.content, this.tags);
        const content = g.content;
        tags = g.tags;

        // if this is a parameterized replaceable event, check if there's a d tag, if not, generate it
        if (this.kind && this.isParamReplaceable()) {
            const dTag = this.getMatchingTags("d")[0];
            // generate a string of 16 random bytes
            if (!dTag) {
                const title = this.tagValue("title");
                const randLength = title ? 6 : 16;
                let str = [...Array(randLength)].map(() => Math.random().toString(36)[2]).join("");

                if (title && title.length > 0) {
                    str = title.replace(/[^a-z0-9]+/gi, "-").replace(/^-|-$/g, "") + "-" + str;
                }

                tags.push(["d", str]);
            }
        }

        if ((this.ndk?.clientName || this.ndk?.clientNip89) && !this.tagValue("client")) {
            const clientTag: NDKTag = ["client", this.ndk.clientName ?? ""];
            if (this.ndk.clientNip89) clientTag.push(this.ndk.clientNip89);
            tags.push(clientTag);
        }

        return { content: content || "", tags };
    }

    public muted(): string | null {
        const authorMutedEntry = this.ndk?.mutedIds.get(this.pubkey);
        if (authorMutedEntry && authorMutedEntry === "p") return "author";

        const eventTagReference = this.tagReference();
        const eventMutedEntry = this.ndk?.mutedIds.get(eventTagReference[1]);
        if (eventMutedEntry && eventMutedEntry === eventTagReference[0]) return "event";

        return null;
    }

    /**
     * Returns the "d" tag of a parameterized replaceable event or throws an error if the event isn't
     * a parameterized replaceable event.
     * @returns {string} the "d" tag of the event.
     */
    replaceableDTag() {
        if (this.kind && this.kind >= 30000 && this.kind <= 40000) {
            const dTag = this.getMatchingTags("d")[0];
            const dTagId = dTag ? dTag[1] : "";

            return dTagId;
        }

        throw new Error("Event is not a parameterized replaceable event");
    }

    /**
     * Provides a deduplication key for the event.
     *
     * For kinds 0, 3, 10k-20k this will be the event <kind>:<pubkey>
     * For kinds 30k-40k this will be the event <kind>:<pubkey>:<d-tag>
     * For all other kinds this will be the event id
     */
    deduplicationKey(): string {
        if (
            this.kind === 0 ||
            this.kind === 3 ||
            (this.kind && this.kind >= 10000 && this.kind < 20000)
        ) {
            return `${this.kind}:${this.pubkey}`;
        } else {
            return this.tagId();
        }
    }

    /**
     * Returns the id of the event or, if it's a parameterized event, the generated id of the event using "d" tag, pubkey, and kind.
     * @returns {string} The id
     */
    tagId(): string {
        // NIP-33
        if (this.isParamReplaceable()) {
            return this.tagAddress();
        }

        return this.id;
    }

    /**
     * Returns the "reference" value ("<kind>:<author-pubkey>:<d-tag>") for this replaceable event.
     * @returns {string} The id
     */
    tagAddress(): string {
        if (!this.isParamReplaceable()) {
            throw new Error("This must only be called on replaceable events");
        }
        const dTagId = this.replaceableDTag();
        return `${this.kind}:${this.pubkey}:${dTagId}`;
    }

    /**
     * Get the tag that can be used to reference this event from another event.
     *
     * Consider using referenceTags() instead (unless you have a good reason to use this)
     *
     * @example
     *     event = new NDKEvent(ndk, { kind: 30000, pubkey: 'pubkey', tags: [ ["d", "d-code"] ] });
     *     event.tagReference(); // ["a", "30000:pubkey:d-code"]
     *
     *     event = new NDKEvent(ndk, { kind: 1, pubkey: 'pubkey', id: "eventid" });
     *     event.tagReference(); // ["e", "eventid"]
     * @returns {NDKTag} The NDKTag object referencing this event
     */
    tagReference(marker?: string): NDKTag {
        let tag: NDKTag;

        // NIP-33
        if (this.isParamReplaceable()) {
            tag = ["a", this.tagAddress()];
        } else {
            tag = ["e", this.tagId()];
        }

        if (this.relay) {
            tag.push(this.relay.url);
        } else {
            tag.push("");
        }

        if (marker) {
            tag.push(marker);
        }

        return tag;
    }

    /**
     * Get the tags that can be used to reference this event from another event
     * @param marker The marker to use in the tag
     * @example
     *     event = new NDKEvent(ndk, { kind: 30000, pubkey: 'pubkey', tags: [ ["d", "d-code"] ] });
     *     event.referenceTags(); // [["a", "30000:pubkey:d-code"], ["e", "parent-id"]]
     *
     *     event = new NDKEvent(ndk, { kind: 1, pubkey: 'pubkey', id: "eventid" });
     *     event.referenceTags(); // [["e", "parent-id"]]
     * @returns {NDKTag} The NDKTag object referencing this event
     */
    referenceTags(marker?: string, skipAuthorTag?: boolean): NDKTag[] {
        let tags: NDKTag[] = [];

        // NIP-33
        if (this.isParamReplaceable()) {
            tags = [
                ["a", this.tagAddress()],
                ["e", this.id],
            ];
        } else {
            tags = [["e", this.id]];
        }

        // Add the relay url to all tags
        if (this.relay?.url) {
            tags = tags.map((tag) => {
                tag.push(this.relay?.url!);
                return tag;
            });
        } else if (marker) {
            tags = tags.map((tag) => {
                tag.push("");
                return tag;
            });
        }

        if (marker) {
            tags.forEach((tag) => tag.push(marker)); // Add the marker to both "a" and "e" tags
        }

        if (!skipAuthorTag) tags.push(...this.author.referenceTags());

        return tags;
    }

    /**
     * Provides the filter that will return matching events for this event.
     *
     * @example
     *    event = new NDKEvent(ndk, { kind: 30000, pubkey: 'pubkey', tags: [ ["d", "d-code"] ] });
     *    event.filter(); // { "#a": ["30000:pubkey:d-code"] }
     * @example
     *    event = new NDKEvent(ndk, { kind: 1, pubkey: 'pubkey', id: "eventid" });
     *    event.filter(); // { "#e": ["eventid"] }
     *
     * @returns The filter that will return matching events for this event
     */
    filter(): NDKFilter {
        if (this.isParamReplaceable()) {
            return { "#a": [this.tagId()] };
        } else {
            return { "#e": [this.tagId()] };
        }
    }

    /**
     * Create a zap request for an existing event
     *
     * @param amount The amount to zap in millisatoshis
     * @param comment A comment to add to the zap request
     * @param extraTags Extra tags to add to the zap request
     * @param recipient The zap recipient (optional for events)
     * @param signer The signer to use (will default to the NDK instance's signer)
     */
    async zap(
        amount: number,
        comment?: string,
        extraTags?: NDKTag[],
        recipient?: NDKUser,
        signer?: NDKSigner
    ): Promise<string | null> {
        if (!this.ndk) throw new Error("No NDK instance found");

        if (!signer) {
            this.ndk.assertSigner();
        }

        const zap = new Zap({
            ndk: this.ndk,
            zappedEvent: this,
            zappedUser: recipient,
        });

        const relays = Array.from(this.ndk.pool.relays.keys());

        const paymentRequest = await zap.createZapRequest(
            amount,
            comment,
            extraTags,
            relays,
            signer
        );

        // await zap.publish(amount);
        return paymentRequest;
    }

    /**
     * Generates a deletion event of the current event
     *
     * @param reason The reason for the deletion
     * @param publish Whether to publish the deletion event automatically
     * @returns The deletion event
     */
    async delete(reason?: string, publish = true): Promise<NDKEvent> {
        if (!this.ndk) throw new Error("No NDK instance found");

        this.ndk.assertSigner();

        const e = new NDKEvent(this.ndk, {
            kind: NDKKind.EventDeletion,
            content: reason || "",
        } as NostrEvent);
        e.tag(this);
        if (publish) await e.publish();

        return e;
    }

    /**
     * NIP-18 reposting event.
     *
     * @param publish Whether to publish the reposted event automatically
     * @param signer The signer to use for signing the reposted event
     * @returns The reposted event
     *
     * @function
     */
    public repost = repost.bind(this);

    /**
     * React to an existing event
     *
     * @param content The content of the reaction
     */
    async react(content: string, publish: boolean = true): Promise<NDKEvent> {
        if (!this.ndk) throw new Error("No NDK instance found");

        this.ndk.assertSigner();

        const e = new NDKEvent(this.ndk, {
            kind: NDKKind.Reaction,
            content,
        } as NostrEvent);
        e.tag(this);
        if (publish) {
            await e.publish();
        } else {
            await e.sign();
        }

        return e;
    }

    /**
     * Checks whether the event is valid per underlying NIPs.
     *
     * This method is meant to be overridden by subclasses that implement specific NIPs
     * to allow the enforcement of NIP-specific validation rules.
     *
     *
     */
    get isValid(): boolean {
        return true;
    }
}<|MERGE_RESOLUTION|>--- conflicted
+++ resolved
@@ -131,15 +131,9 @@
         let tags: NDKTag[] = [];
         const isNDKUser = (userOrTagOrEvent as NDKUser).fetchProfile !== undefined;
 
-<<<<<<< HEAD
         if (isNDKUser) {
             const tag = ["p", (userOrTagOrEvent as NDKUser).pubkey];
-            if (marker) tag.push(marker);
-=======
-        if (userOrTagOrEvent instanceof NDKUser) {
-            const tag = ["p", userOrTagOrEvent.pubkey];
             if (marker) tag.push(...["", marker]);
->>>>>>> 475e9ce4
             tags.push(tag);
         } else if (userOrTagOrEvent instanceof NDKEvent) {
             const event = userOrTagOrEvent as NDKEvent;
